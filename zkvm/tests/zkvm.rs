use bulletproofs::{BulletproofGens, PedersenGens};
use curve25519_dalek::constants::RISTRETTO_BASEPOINT_COMPRESSED;
use curve25519_dalek::scalar::Scalar;
use hex;
use musig::Signature;

use zkvm::{
    Anchor, Commitment, Contract, Data, Output, PortableItem, Predicate, Program, Prover, TxHeader,
    TxID, VMError, Value, Verifier,
};

use zkvm::keys;

// TODO(vniu): move builder convenience functions into separate crate,
// and refactor tests and Token
trait ProgramHelper {
    fn issue_helper(
        &mut self,
        qty: u64,
        flv: Scalar,
        issuance_pred: Predicate,
        nonce_pred: Predicate,
    ) -> &mut Self;

    fn input_helper(&mut self, qty: u64, flv: Scalar, pred: Predicate) -> &mut Self;

    fn cloak_helper(&mut self, input_count: usize, outputs: Vec<(u64, Scalar)>) -> &mut Self;

    fn output_helper(&mut self, pred: Predicate) -> &mut Self;
}

impl ProgramHelper for Program {
    fn issue_helper(
        &mut self,
        qty: u64,
        flv: Scalar,
        issuance_pred: Predicate,
        nonce_pred: Predicate,
    ) -> &mut Self {
        let dummy_block_id = Data::Opaque([0xffu8; 32].to_vec());
        self.push(nonce_pred)
            .push(dummy_block_id)
            .nonce()
            .sign_tx() // stack is clean
            .push(Commitment::blinded_with_factor(qty, Scalar::from(1u64))) // stack: qty
            .var() // stack: qty-var
            .push(Commitment::unblinded(flv)) // stack: qty-var, flv
            .var() // stack: qty-var, flv-var
            .push(Data::default()) // stack: qty-var, flv-var, data
            .push(issuance_pred) // stack: qty-var, flv-var, data, pred
            .issue() // stack: issue-contract
            .sign_tx(); // stack: issued-value
        self
    }

    fn input_helper(&mut self, qty: u64, flv: Scalar, pred: Predicate) -> &mut Self {
        let prev_output = make_output(qty, flv, pred);
        self.push(Output::new(prev_output)) // stack: input-data
            .input() // stack: input-contract
            .sign_tx(); // stack: input-value
        self
    }

    fn cloak_helper(&mut self, input_count: usize, outputs: Vec<(u64, Scalar)>) -> &mut Self {
        let output_count = outputs.len();

        for (qty, flv) in outputs {
            self.push(Commitment::blinded(qty));
            self.push(Commitment::blinded(flv));
        }
        self.cloak(input_count, output_count);
        self
    }

    fn output_helper(&mut self, pred: Predicate) -> &mut Self {
        // stack: output
        self.push(pred); // stack: output, pred
        self.output(1); // stack: empty
        self
    }
}

/// Generates a secret Scalar / key Predicate pair
fn generate_predicate() -> (Predicate, Scalar) {
    let gens = PedersenGens::default();

    let scalar = Scalar::from(0u64);
    let pred = Predicate::Key((scalar * gens.B).compress().into());
    (pred, scalar)
}

/// Generates the given number of signing key Predicates, returning
/// the Predicates and the secret signing keys.
fn generate_predicates(pred_num: usize) -> (Vec<Predicate>, Vec<Scalar>) {
    let gens = PedersenGens::default();

    let scalars: Vec<Scalar> = (0..pred_num)
        .into_iter()
        .map(|s| Scalar::from(s as u64))
        .collect();

    let predicates: Vec<Predicate> = scalars
        .iter()
        .map(|s| Predicate::Key((s * gens.B).compress().into()))
        .collect();

    (predicates, scalars)
}

/// Returns the secret Scalar and Predicate used to issue
/// a flavor, along with the flavor Scalar.
fn make_flavor() -> (Scalar, Predicate, Scalar) {
    let gens = PedersenGens::default();
    let scalar = Scalar::from(100u64);
    let predicate = Predicate::Key((scalar * gens.B).compress().into());
    let flavor = Value::issue_flavor(&predicate, Data::default());
    (scalar, predicate, flavor)
}

/// Creates an Output contract with given quantity, flavor, and predicate.
fn make_output(qty: u64, flv: Scalar, pred: Predicate) -> Contract {
    let anchor = Anchor::nonce(
        [0u8; 32],
        &Predicate::Opaque(RISTRETTO_BASEPOINT_COMPRESSED),
        0,
    );
    Contract {
        anchor,
        payload: vec![PortableItem::Value(Value {
            qty: Commitment::blinded(qty),
            flv: Commitment::blinded(flv),
        })],
        predicate: pred,
    }
}

fn build_and_verify(program: Program, keys: &Vec<Scalar>) -> Result<TxID, VMError> {
    let (tx, _, _) = {
        // Build tx
        let bp_gens = BulletproofGens::new(256, 1);
        let header = TxHeader {
            version: 0u64,
            mintime_ms: 0u64,
            maxtime_ms: 0u64,
        };
        let gens = PedersenGens::default();
        Prover::build_tx(program, header, &bp_gens, |t, verification_keys| {
            if verification_keys.len() == 0 {
                return Ok(Signature {
                    R: RISTRETTO_BASEPOINT_COMPRESSED,
                    s: Scalar::zero(),
                });
            }
            let signtx_keys: Vec<Scalar> = verification_keys
                .iter()
                .filter_map(|vk| {
                    for k in keys {
                        if (k * gens.B).compress() == vk.0 {
                            return Some(*k);
                        }
                    }
                    None
                })
                .collect();
            Ok(Signature::sign_single(
                &mut t.clone(),
                keys::aggregated_privkey(&signtx_keys),
            ))
        })?
    };

    // Verify tx
    let bp_gens = BulletproofGens::new(256, 1);

<<<<<<< HEAD
    let vtx = Verifier::verify_tx(&tx, &bp_gens)?;
=======
    let vtx = Verifier::verify_tx(tx, &bp_gens, |keys| keys::aggregated_pubkey(keys))?;
>>>>>>> 83493b6d
    Ok(vtx.id)
}

fn issue_contract(
    qty: u64,
    flv: Scalar,
    issuance_pred: Predicate,
    nonce_pred: Predicate,
    output_pred: Predicate,
) -> Program {
    Program::build(|p| {
        p.issue_helper(qty, flv, issuance_pred, nonce_pred) // stack: issued-val
            .output_helper(output_pred) // stack: empty
    })
}

#[test]
fn issue() {
    // Generate predicates
    let (predicates, mut scalars) = generate_predicates(2);
    let (issuance_scalar, issuance_pred, flavor) = make_flavor();
    scalars.push(issuance_scalar);

    let correct_program = issue_contract(
        1u64,
        flavor,
        issuance_pred,
        predicates[0].clone(), // nonce predicate
        predicates[1].clone(), // output predicate
    );

    match build_and_verify(correct_program, &scalars) {
        Err(err) => return assert!(false, err.to_string()),
        Ok(txid) => {
            // Check txid
            assert_eq!(
                "316f835973819a8cf6219010faf712bd17a1fe6fa2cc6350e4d96483b2065d82",
                hex::encode(txid.0)
            );
        }
    }

    let wrong_program = issue_contract(
        1u64,
        flavor,
        predicates[0].clone(), // WRONG issuance predicate
        predicates[0].clone(), // nonce predicate
        predicates[1].clone(), // output predicate
    );

    if build_and_verify(wrong_program, &scalars).is_ok() {
        panic!("Issuing with wrong issuance predicate should fail, but didn't");
    }
}

fn spend_1_1_contract(
    input: u64,
    output: u64,
    flv: Scalar,
    input_pred: Predicate,
    output_pred: Predicate,
) -> Program {
    Program::build(|p| {
        p.input_helper(input, flv, input_pred)
            .cloak_helper(1, vec![(output, flv)])
            .output_helper(output_pred)
    })
}

#[test]
fn spend_1_1() {
    // Generate predicates and flavor
    let (predicates, scalars) = generate_predicates(2);
    let flavor = Scalar::from(1u64);

    let correct_program = spend_1_1_contract(
        10u64,
        10u64,
        flavor,
        predicates[0].clone(), // input predicate
        predicates[1].clone(), // output predicate
    );

    match build_and_verify(correct_program, &scalars) {
        Err(err) => panic!(err.to_string()),
        _ => (),
    }

    let wrong_program = spend_1_1_contract(
        5u64,
        10u64,
        flavor,
        predicates[0].clone(), // input predicate
        predicates[1].clone(), // output predicate
    );

    if build_and_verify(wrong_program, &scalars).is_ok() {
        panic!("Input $5, output $10 should have failed but didn't");
    }
}

fn spend_1_2_contract(
    input: u64,
    output_1: u64,
    output_2: u64,
    flv: Scalar,
    input_pred: Predicate,
    output_1_pred: Predicate,
    output_2_pred: Predicate,
) -> Program {
    Program::build(|p| {
        p.input_helper(input, flv, input_pred) // stack: input
            .cloak_helper(1, vec![(output_1, flv), (output_2, flv)]) // stack: output-1, output-2
            .output_helper(output_2_pred) // stack: output-1
            .output_helper(output_1_pred) // stack: empty
    })
}

#[test]
fn spend_1_2() {
    // Generate predicates and flavor
    let (predicates, scalars) = generate_predicates(3);
    let flavor = Scalar::from(1u64);

    let correct_program = spend_1_2_contract(
        10u64,
        9u64,
        1u64,
        flavor,
        predicates[0].clone(), // input predicate
        predicates[1].clone(), // output 1 predicate
        predicates[2].clone(), // output 2 predicate
    );

    match build_and_verify(correct_program, &scalars) {
        Err(err) => assert!(false, err.to_string()),
        _ => (),
    }

    let wrong_program = spend_1_2_contract(
        10u64,
        11u64,
        1u64,
        flavor,
        predicates[0].clone(), // input predicate
        predicates[1].clone(), // output 1 predicate
        predicates[2].clone(), // output 2 predicate
    );

    if build_and_verify(wrong_program, &scalars).is_ok() {
        panic!("Input $10, output $11 and $1 should have failed but didn't");
    }
}

fn spend_2_1_contract(
    input_1: u64,
    input_2: u64,
    output: u64,
    flv: Scalar,
    input_1_pred: Predicate,
    input_2_pred: Predicate,
    output_pred: Predicate,
) -> Program {
    Program::build(|p| {
        p.input_helper(input_1, flv, input_1_pred) // stack: input-1
            .input_helper(input_2, flv, input_2_pred) // stack: input-1, input-2
            .cloak_helper(2, vec![(output, flv)]) // stack: output
            .output_helper(output_pred) // stack: empty
    })
}

#[test]
fn spend_2_1() {
    // Generate predicates and flavor
    let (predicates, scalars) = generate_predicates(3);
    let flavor = Scalar::from(1u64);

    let correct_program = spend_2_1_contract(
        6u64,
        4u64,
        10u64,
        flavor,
        predicates[0].clone(), // input 1 predicate
        predicates[1].clone(), // input 2 predicate
        predicates[2].clone(), // output predicate
    );

    match build_and_verify(correct_program, &scalars) {
        Err(err) => assert!(false, err.to_string()),
        _ => (),
    }

    let wrong_program = spend_2_1_contract(
        6u64,
        4u64,
        11u64,
        flavor,
        predicates[0].clone(), // input 1 predicate
        predicates[1].clone(), // input 2 predicate
        predicates[2].clone(), // output predicate
    );

    if build_and_verify(wrong_program, &scalars).is_ok() {
        panic!("Input $6 and $4, output $11 and $1 should have failed but didn't");
    }
}

fn spend_2_2_contract(
    input_1: u64,
    input_2: u64,
    output_1: u64,
    output_2: u64,
    flv: Scalar,
    input_1_pred: Predicate,
    input_2_pred: Predicate,
    output_1_pred: Predicate,
    output_2_pred: Predicate,
) -> Program {
    Program::build(|p| {
        p.input_helper(input_1, flv, input_1_pred) // stack: input-1
            .input_helper(input_2, flv, input_2_pred) // stack: input-1, input-2
            .cloak_helper(2, vec![(output_1, flv), (output_2, flv)]) // stack: output-1, output-2
            .output_helper(output_2_pred) // stack: output-1
            .output_helper(output_1_pred) // stack: empty
    })
}

#[test]
fn spend_2_2() {
    // Generate predicates and flavor
    let (predicates, scalars) = generate_predicates(4);
    let flavor = Scalar::from(1u64);

    let correct_program = spend_2_2_contract(
        6u64,
        4u64,
        9u64,
        1u64,
        flavor,
        predicates[0].clone(), // input 1 predicate
        predicates[1].clone(), // input 2 predicate
        predicates[2].clone(), // output 1 predicate
        predicates[3].clone(), // output 2 predicate
    );

    match build_and_verify(correct_program, &scalars) {
        Err(err) => assert!(false, err.to_string()),
        _ => (),
    }

    let wrong_program = spend_2_2_contract(
        6u64,
        4u64,
        11u64,
        1u64,
        flavor,
        predicates[0].clone(), // input 1 predicate
        predicates[1].clone(), // input 2 predicate
        predicates[2].clone(), // output 1 predicate
        predicates[3].clone(), // output 2 predicate
    );

    if build_and_verify(wrong_program, &scalars).is_ok() {
        panic!("Input $6 and $4, output $11 and $1 should have failed but didn't");
    }
}

fn issue_and_spend_contract(
    issue_qty: u64,
    input_qty: u64,
    output_1: u64,
    output_2: u64,
    flv: Scalar,
    issuance_pred: Predicate,
    nonce_pred: Predicate,
    input_pred: Predicate,
    output_1_pred: Predicate,
    output_2_pred: Predicate,
) -> Program {
    Program::build(|p| {
        p.issue_helper(issue_qty, flv, issuance_pred, nonce_pred) // stack: issued-val
            .input_helper(input_qty, flv, input_pred) // stack: issued-val, input-val
            .cloak_helper(2, vec![(output_1, flv), (output_2, flv)]) // stack: output-1, output-2
            .output_helper(output_2_pred) // stack: output-1
            .output_helper(output_1_pred) // stack: empty
    })
}

#[test]
fn issue_and_spend() {
    // Generate predicates and flavor
    let (predicates, mut scalars) = generate_predicates(4);
    let (issuance_scalar, issuance_pred, flavor) = make_flavor();
    scalars.push(issuance_scalar);

    let correct_program = issue_and_spend_contract(
        4u64,
        6u64,
        9u64,
        1u64,
        flavor,
        issuance_pred.clone(),
        predicates[0].clone(), // nonce predicate
        predicates[1].clone(), // input predicate
        predicates[2].clone(), // output 1 predicate
        predicates[3].clone(), // output 2 predicate
    );

    match build_and_verify(correct_program, &scalars) {
        Err(err) => assert!(false, err.to_string()),
        _ => (),
    }

    let wrong_program = issue_and_spend_contract(
        4u64,
        6u64,
        11u64,
        1u64,
        flavor,
        issuance_pred,
        predicates[0].clone(), // nonce predicate
        predicates[1].clone(), // input predicate
        predicates[2].clone(), // output 1 predicate
        predicates[3].clone(), // output 2 predicate
    );

    if build_and_verify(wrong_program, &scalars).is_ok() {
        panic!("Issue $6 and input $4, output $11 and $1 should have failed but didn't");
    }
}

/// Program that spends an input on the stack unlocked with knowledge of a secret Scalar.
fn spend_with_secret_scalar(qty: u64, flavor: Scalar, pred: Predicate, secret: Scalar) -> Program {
    Program::build(|p| {
        p.cloak_helper(1, vec![(qty, flavor)])
            .output_helper(pred)
            .r#const()
            .push(secret)
            .r#const()
            .eq()
            .verify()
    })
}

#[test]
fn predicate_disjunction_happy_path() {
    let (key_pred, key_scalar) = generate_predicate();
    let (output_pred, _) = generate_predicate();

    // Generate program predicate
    let secret_scalar = Scalar::from(101u64);
    let (qty, flavor) = (10u64, Scalar::from(1u64));
    let program_pred = Predicate::unblinded_program(spend_with_secret_scalar(
        qty,
        flavor,
        output_pred.clone(),
        secret_scalar,
    ));

    // Make disjunction and output
    let disjunction = Predicate::disjunction(vec![key_pred.clone(), program_pred.clone()]).unwrap();
    let prev_output = make_output(qty, flavor, disjunction.clone());

    let prog = Program::build(|p| {
        p.push(Output::new(prev_output))
            .input()
            .push(key_pred)
            .push(program_pred)
            .select(2, 0)
            .sign_tx()
            .cloak_helper(1, vec![(qty, flavor)])
            .output_helper(output_pred)
    });
    build_and_verify(prog, &vec![key_scalar]).unwrap();
}

#[test]
fn predicate_disjunction_program_path() {
    let (key_pred, key_scalar) = generate_predicate();
    let (output_pred, _) = generate_predicate();

    // Quantity, flavor
    let (qty, flavor) = (10u64, Scalar::from(1u64));

    // Generate program predicate
    let secret_scalar = Scalar::from(101u64);
    let spend_prog = spend_with_secret_scalar(qty, flavor, output_pred.clone(), secret_scalar);
    let program_pred = Predicate::unblinded_program(spend_prog.clone());

    // Make disjunction and output
    let disjunction = Predicate::disjunction(vec![key_pred.clone(), program_pred.clone()]).unwrap();
    let prev_output = make_output(qty, flavor, disjunction.clone());

    let prog = Program::build(|p| {
        p.push(secret_scalar)
            .push(Output::new(prev_output.clone()))
            .input()
            .push(key_pred.clone())
            .push(program_pred.clone())
            .select(2, 1)
            .push(Data::Opaque(Vec::new()))
            .push(spend_prog.clone())
            .call()
    });
    build_and_verify(prog, &vec![key_scalar]).unwrap();

    let wrong_prog = Program::build(|p| {
        p.push(secret_scalar + Scalar::one())
            .push(Output::new(prev_output))
            .input()
            .push(key_pred)
            .push(program_pred)
            .select(2, 1)
            .push(Data::Opaque(Vec::new()))
            .push(spend_prog)
            .call()
    });
    if build_and_verify(wrong_prog, &vec![key_scalar]).is_ok() {
        panic!("Unlocking input with incorrect secret scalar should have failed but didn't");
    }
}<|MERGE_RESOLUTION|>--- conflicted
+++ resolved
@@ -172,11 +172,7 @@
     // Verify tx
     let bp_gens = BulletproofGens::new(256, 1);
 
-<<<<<<< HEAD
-    let vtx = Verifier::verify_tx(&tx, &bp_gens)?;
-=======
     let vtx = Verifier::verify_tx(tx, &bp_gens, |keys| keys::aggregated_pubkey(keys))?;
->>>>>>> 83493b6d
     Ok(vtx.id)
 }
 
