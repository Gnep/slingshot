--- conflicted
+++ resolved
@@ -194,12 +194,7 @@
 - Blockchain state.
 
 Procedure:
-<<<<<<< HEAD
-1. [Make an initial block header](#make-initial-block-header)
-   `initialheader` from `timestamp_ms` and `refscount`.
-=======
 1. [Make an initial block header](#make-initial-block-header) `initialheader` from `timestamp_ms` and `refscount`.
->>>>>>> 4b4cb153
 2. Return a blockchain state with its fields set as follows:
    - `initialheader`: `initialheader`
    - `tipheader`: `initialheader`
@@ -223,11 +218,7 @@
 1. [Compute txroot](#compute-txroot) from an empty list of transaction ids.
 2. [Compute utxoroot](#compute-utxoroot) from an empty set of utxos.
 3. [Compute nonceroot](#compute-nonceroot) from an empty set of nonce anchors.
-<<<<<<< HEAD
-4. Return a [block header](#block-header) with its fields set as follows:
-=======
 4. Return a block header with its fields set as follows:
->>>>>>> 4b4cb153
    - `version`: 1
    - `height`: 1
    - `previd`: all-zero string of 32-bytes
@@ -277,22 +268,6 @@
 4. Verify `block.header.previd` equals the [block ID](#block-id) of `prevheader`.
 5. Verify `block.header.timestamp_ms > prevheader.timestamp_ms`.
 6. Verify `block.header.refscount >= 0` and `block.header.refscount <= prevheader.refscount + 1`.
-<<<<<<< HEAD
-7. Let `txlogs` be an empty list of transaction logs.
-   Let `txids` be an empty list of [transaction ids](zkvm-spec.md#transaction-id).
-8. For each transaction `tx` in block.txs:
-   1. Verify `tx.mintime_ms <= block.header.timestamp_ms <= tx.maxtime_ms`.
-   2. If `block.header.version == 1`,
-      verify `tx.version == 1`.
-   3. [Execute](zkvm-spec.md#vm-execution)
-      `tx` to produce transaction log `txlog`.
-   4. Add `txlog` to `txlogs`.
-   5. Compute transaction ID `txid` from the [header entry](zkvm-spec.md#header-entry) of `tx` and from `txlog`.
-   6. Add `txid` to `txids`.
-9. [Compute txroot](#compute-txroot) from `txids`.
-10. Verify `txroot == block.header.txroot`.
-11. Return `txlogs`.
-=======
 7. Let `txlogs` and `txids` be the result of [executing the transactions in block.txs](#execute-transaction-list) with `block.header.version` and `block.header.timestamp_ms`.
 8. [Compute txroot](#compute-txroot) from `txids`.
 9. Verify `txroot == block.header.txroot`.
@@ -382,7 +357,6 @@
 
 Note that step 2 can be parallelized across `txs`.
 
->>>>>>> 4b4cb153
 
 ## Apply block
 
@@ -398,12 +372,6 @@
 - New blockchain state `state′`.
 
 Procedure:
-<<<<<<< HEAD
-1. [Validate](#validate-block) `block` with `prevheader` set to `state.tipheader`. Set `txlogs` to the result.
-2. Let `state′` be `state`.
-3. Remove items from `state′.nonces` where `maxtime_ms < block.header.timestamp_ms`.
-4. For each txlog in `txlogs`,
-=======
 1. Let `txlogs` be the result of [validating](#validate-block) `block` with `prevheader` set to `state.tipheader`.
 2. Let `state′` be `state`.
 3. Remove items from `state′.nonces` where `maxtime_ms < block.header.timestamp_ms`.
@@ -433,7 +401,6 @@
 Procedure:
 1. Let `state′` be `state`.
 2. For each `txlog` in `txlogs`,
->>>>>>> 4b4cb153
    in order:
    1. Let `state′′` be the result of [applying the txlog](#apply-transaction-log) to `state′` to produce `state′′`.
    2. Set `state′` <- `state′′`.
